--- conflicted
+++ resolved
@@ -1,17 +1,7 @@
 files: 'xvec\/'
 repos:
-<<<<<<< HEAD
   - repo: https://github.com/astral-sh/ruff-pre-commit
     rev: v0.1.2
-=======
-  - repo: https://github.com/psf/black
-    rev: 23.9.1
-    hooks:
-      - id: black
-        language_version: python3
-  - repo: https://github.com/astral-sh/ruff-pre-commit
-    rev: "v0.0.292"
->>>>>>> 0a3d081e
     hooks:
       - id: ruff
       - id: ruff-format

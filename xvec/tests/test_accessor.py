--- conflicted
+++ resolved
@@ -203,7 +203,6 @@
     assert with_crs.xindexes["geom_z"].crs.equals(4326)
 
 
-<<<<<<< HEAD
 # Test .xvec.set_geom_indexes
 
 
@@ -238,7 +237,11 @@
 def test_set_geom_indexes_mismatch(first_geom_dataset):
     with pytest.raises(ValueError, match="The index 'geom' already has a CRS"):
         first_geom_dataset.xvec.set_geom_indexes("geom", crs=4326, allow_override=False)
-=======
+
+
+# Test .xvec.query
+
+
 def test_query(multi_geom_dataset):
     expected = multi_geom_dataset.isel(geom=[0])
     actual = multi_geom_dataset.xvec.query("geom", shapely.box(0, 0, 2.4, 2.2))
@@ -295,5 +298,4 @@
     actual = multi_geom_dataset.xvec.query(
         "geom", [shapely.box(0, 0, 2.4, 2.2)] * 3, unique=unique
     )
-    xr.testing.assert_identical(expected, actual)
->>>>>>> d0a78349
+    xr.testing.assert_identical(expected, actual)